--- conflicted
+++ resolved
@@ -157,17 +157,15 @@
         if any(sep in rx for rx in slot.regexes for sep in (",", ";", "/")):
             normals.append("split_structured_list")
     if slot.slot_type in {"float", "int"}:
-<<<<<<< HEAD
         property_id_lower = property_id.lower()
         destination_is_mm = "_mm" in property_id_lower or property_id_lower.endswith("mm")
         if destination_is_mm and any("cm" in rx for rx in slot.regexes):
             normals.append("cm_to_mm?")
-=======
         if any("cm" in rx for rx in slot.regexes):
             property_id_lower = property_id.lower()
             if "_mm" in property_id_lower or property_id_lower.endswith("mm"):
                 normals.append("cm_to_mm?")
->>>>>>> 64111aeb
+                
     if "resistenza_fuoco" in property_id or property_id.lower().startswith("frs.rei"):
         normals.append("format_EI_from_last_int")
         normals.append("to_ei_class")
