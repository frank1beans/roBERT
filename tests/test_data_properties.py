import json
from pathlib import Path

import pytest

from robimb.extraction.resources import load_default
from robimb.features.extractors import extract_properties
from robimb.utils.data_utils import prepare_classification_dataset


def _write_jsonl(path: Path, rows):
    with open(path, "w", encoding="utf-8") as handle:
        for row in rows:
            handle.write(json.dumps(row, ensure_ascii=False) + "\n")


def test_prepare_classification_dataset_enriches_properties(tmp_path):
    train_path = tmp_path / "train.jsonl"
    val_path = tmp_path / "val.jsonl"
    rows = [
        {"text": "Parete sp 20 cm", "super": "Strutture", "cat": "Pareti"},
    ]
    _write_jsonl(train_path, rows)
    _write_jsonl(val_path, rows)

    label_maps_path = tmp_path / "labels.json"
    label_maps = {
        "super2id": {"Strutture": 0},
        "cat2id": {"Pareti": 0},
    }
    label_maps_path.write_text(json.dumps(label_maps), encoding="utf-8")

    registry_path = tmp_path / "registry.json"
    registry = {
        "Strutture|Pareti": {
            "slots": {"geo.spessore": {"type": "float"}},
        }
    }
    registry_path.write_text(json.dumps(registry), encoding="utf-8")

    extractors_path = tmp_path / "extractors.json"
    extractors = {
        "patterns": [
            {
                "property_id": "geo.spessore",
                "regex": [r"sp\s*(\d+)"],
                "normalizers": ["to_float"],
            }
        ]
    }
    extractors_path.write_text(json.dumps(extractors), encoding="utf-8")

    train_df, val_df, _, _ = prepare_classification_dataset(
        train_path,
        val_path,
        label_maps_path=label_maps_path,
        ontology_path=None,
        properties_registry_path=registry_path,
        extractors_pack_path=extractors_path,
    )

    assert "properties" in train_df.columns
    first_props = train_df.iloc[0]["properties"]
    assert pytest.approx(first_props["geo.spessore"], rel=1e-6) == 20.0

    assert "property_schema" in train_df.columns
    assert train_df.iloc[0]["property_schema"]["slots"] == {"geo.spessore": {"type": "float"}}

    val_props = val_df.iloc[0]["properties"]
    assert pytest.approx(val_props["geo.spessore"], rel=1e-6) == 20.0


def test_pack_extractors_normalize_ei_and_spessore_cm():
    extractors_pack = load_default()

    text = "Parete EI 60 con spessore 12 cm"
    props = extract_properties(text, extractors_pack)

    assert props["frs.resistenza_fuoco"] == "EI60"
    assert pytest.approx(props["geo.spessore_elemento"], rel=1e-6) == 120.0


<<<<<<< HEAD
def test_cm_targets_keep_centimetres():
    extractors_pack = load_default()

    text = "Rivestimento con lastre spessore 1,4 cm"
    props = extract_properties(text, extractors_pack)

    assert pytest.approx(props["spessore_lastre_cm"], rel=1e-6) == 1.4
=======
def test_prepare_classification_dataset_filters_by_category_tags(tmp_path):
    train_path = tmp_path / "train.jsonl"
    val_path = tmp_path / "val.jsonl"
    rows = [
        {
            "text": "Elemento isolante sp 30 mm",
            "super": "Opere di coibentazione",
            "cat": "Isolanti termici",
        }
    ]
    _write_jsonl(train_path, rows)
    _write_jsonl(val_path, rows)

    label_maps_path = tmp_path / "labels.json"
    label_maps = {
        "super2id": {"Opere di coibentazione": 0},
        "cat2id": {"Isolanti termici": 0},
    }
    label_maps_path.write_text(json.dumps(label_maps), encoding="utf-8")

    extractors_path = tmp_path / "extractors.json"
    extractors = {
        "patterns": [
            {
                "property_id": "ins.spessore",
                "regex": [r"sp\s*(\d+)"],
                "normalizers": ["to_int"],
                "tags": [
                    "category:Opere di coibentazione",
                    "subcategory:Isolanti termici",
                ],
            },
            {
                "property_id": "altro.valore",
                "regex": [r"sp\s*(\d+)"],
                "normalizers": ["to_int"],
                "tags": ["category:Opere da lattoniere"],
            },
        ]
    }
    extractors_path.write_text(json.dumps(extractors), encoding="utf-8")

    train_df, val_df, _, _ = prepare_classification_dataset(
        train_path,
        val_path,
        label_maps_path=label_maps_path,
        ontology_path=None,
        properties_registry_path=None,
        extractors_pack_path=extractors_path,
    )

    train_props = train_df.iloc[0]["properties"]
    assert train_props["ins.spessore"] == 30
    assert "altro.valore" not in train_props

    val_props = val_df.iloc[0]["properties"]
    assert val_props["ins.spessore"] == 30
    assert "altro.valore" not in val_props
>>>>>>> 64111aeb
<|MERGE_RESOLUTION|>--- conflicted
+++ resolved
@@ -80,7 +80,7 @@
     assert pytest.approx(props["geo.spessore_elemento"], rel=1e-6) == 120.0
 
 
-<<<<<<< HEAD
+
 def test_cm_targets_keep_centimetres():
     extractors_pack = load_default()
 
@@ -88,7 +88,6 @@
     props = extract_properties(text, extractors_pack)
 
     assert pytest.approx(props["spessore_lastre_cm"], rel=1e-6) == 1.4
-=======
 def test_prepare_classification_dataset_filters_by_category_tags(tmp_path):
     train_path = tmp_path / "train.jsonl"
     val_path = tmp_path / "val.jsonl"
@@ -146,5 +145,4 @@
 
     val_props = val_df.iloc[0]["properties"]
     assert val_props["ins.spessore"] == 30
-    assert "altro.valore" not in val_props
->>>>>>> 64111aeb
+    assert "altro.valore" not in val_props