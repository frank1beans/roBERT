--- conflicted
+++ resolved
@@ -148,11 +148,8 @@
     assert pytest.approx(candidate["value"], rel=1e-3) == 200.0
 
 
-<<<<<<< HEAD
-def test_parser_candidates_preserve_width_first_value() -> None:
-=======
 def test_parser_candidates_keep_first_value_for_width_two_dimensions() -> None:
->>>>>>> 4de863c2
+
     cfg = OrchestratorConfig(
         source_priority=["parser"],
         enable_matcher=False,
@@ -165,12 +162,7 @@
         cfg=cfg,
     )
 
-<<<<<<< HEAD
-    text = "Porta 70x210 cm con finitura bianca."
-=======
     text = "Porta con dimensioni 70x210 cm in legno massello."
->>>>>>> 4de863c2
-
     width_candidates = list(
         orchestrator._parser_candidates("dimensione_larghezza", None, text)
     )
@@ -185,9 +177,5 @@
     )
     assert height_candidates, "expected at least one candidate for altezza"
     height_candidate = height_candidates[0]
-<<<<<<< HEAD
-    assert height_candidate["source"] == "parser"
-=======
->>>>>>> 4de863c2
     assert height_candidate["unit"] == "mm"
     assert pytest.approx(height_candidate["value"], rel=1e-3) == 2100.0
