--- conflicted
+++ resolved
@@ -148,12 +148,8 @@
     assert pytest.approx(candidate["value"], rel=1e-3) == 200.0
 
 
-<<<<<<< HEAD
-def test_parser_candidates_preserve_width_and_height_values() -> None:
-=======
+
 def test_parser_candidates_keep_first_value_for_width_two_dimensions() -> None:
-
->>>>>>> b3c9e204
     cfg = OrchestratorConfig(
         source_priority=["parser"],
         enable_matcher=False,
@@ -166,41 +162,6 @@
         cfg=cfg,
     )
 
-<<<<<<< HEAD
-    text = "Porta 70x210 cm"
-
-    width_candidates = list(orchestrator._parser_candidates("dimensione_larghezza", None, text))
-    assert width_candidates, "expected width candidate from dimensions"
-    width_candidate = width_candidates[0]
-    assert width_candidate["unit"] == "mm"
-    assert pytest.approx(width_candidate["value"], rel=1e-3) == 700.0
-
-    height_candidates = list(orchestrator._parser_candidates("dimensione_altezza", None, text))
-    assert height_candidates, "expected height candidate from dimensions"
-    height_candidate = height_candidates[0]
-    assert height_candidate["unit"] == "mm"
-    assert pytest.approx(height_candidate["value"], rel=1e-3) == 2100.0
-
-
-def test_orchestrator_extracts_normativa_riferimento() -> None:
-    cfg = OrchestratorConfig()
-    orchestrator = Orchestrator(
-        fuse=Fuser(policy=FusePolicy.VALIDATE_THEN_MAX_CONF, source_priority=cfg.source_priority),
-        llm=None,
-        cfg=cfg,
-    )
-
-    doc = {
-        "categoria": "opere_da_serramentista",
-        "text": "Serramento conforme al Regolamento (UE) 305/2011 sulla marcatura CE.",
-    }
-
-    result = orchestrator.extract_document(doc)
-    normative = result["properties"].get("normativa_riferimento", {})
-
-    assert normative.get("value") == "Regolamento UE 305/2011"
-    assert normative.get("source") == "matcher"
-=======
     text = "Porta con dimensioni 70x210 cm in legno massello."
     width_candidates = list(
         orchestrator._parser_candidates("dimensione_larghezza", None, text)
@@ -218,4 +179,22 @@
     height_candidate = height_candidates[0]
     assert height_candidate["unit"] == "mm"
     assert pytest.approx(height_candidate["value"], rel=1e-3) == 2100.0
->>>>>>> b3c9e204
+
+def test_orchestrator_extracts_normativa_riferimento() -> None:
+    cfg = OrchestratorConfig()
+    orchestrator = Orchestrator(
+        fuse=Fuser(policy=FusePolicy.VALIDATE_THEN_MAX_CONF, source_priority=cfg.source_priority),
+        llm=None,
+        cfg=cfg,
+    )
+
+    doc = {
+        "categoria": "opere_da_serramentista",
+        "text": "Serramento conforme al Regolamento (UE) 305/2011 sulla marcatura CE.",
+    }
+
+    result = orchestrator.extract_document(doc)
+    normative = result["properties"].get("normativa_riferimento", {})
+
+    assert normative.get("value") == "Regolamento UE 305/2011"
+    assert normative.get("source") == "matcher"