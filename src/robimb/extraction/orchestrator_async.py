--- conflicted
+++ resolved
@@ -4,7 +4,6 @@
 import logging
 from typing import Any, Dict, Optional
 
-<<<<<<< HEAD
 from .fuse import Candidate, CandidateSource, Fuser
 from .matchers.brands import BrandMatcher
 from .matchers.materials import MaterialMatcher
@@ -12,10 +11,7 @@
 from .parsers import dimensions, numbers
 from .parsers.colors import parse_ral_colors
 from .parsers.standards import parse_standards
-=======
-from .fuse import Candidate, Fuser
-from .orchestrator_base import OrchestratorBase, OrchestratorConfig
->>>>>>> c7aa5e9d
+
 from .qa_llm import AsyncHttpLLM
 from .schema_registry import PropertySpec
 
