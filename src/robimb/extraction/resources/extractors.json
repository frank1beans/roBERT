--- conflicted
+++ resolved
@@ -1,10 +1,6 @@
 {
   "version": "0.2.0",
-<<<<<<< HEAD
   "generated_at": "2025-09-23T21:09:58Z",
-=======
-  "generated_at": "2025-09-23T21:16:20Z",
->>>>>>> eca4c8c6
   "patterns": [
     {
       "property_id": "CER_codice",
