--- conflicted
+++ resolved
@@ -7,21 +7,18 @@
 from .fuse import Candidate, Fuser
 from .orchestrator_base import OrchestratorBase, OrchestratorConfig
 from .qa_llm import QALLM
-<<<<<<< HEAD
+
 from ..config import get_settings
 from ..registry.schemas import slugify
 from .schema_registry import PropertySpec, load_category_schema, load_registry
 from .validators import validate_properties
-=======
-from .schema_registry import PropertySpec
->>>>>>> 266c7694
+
 
 LOGGER = logging.getLogger(__name__)
 
 __all__ = ["Orchestrator", "OrchestratorConfig"]
 
 
-<<<<<<< HEAD
 class OrchestratorConfig(BaseModel):
     """Configuration for the property extraction orchestrator."""
 
@@ -32,9 +29,7 @@
 
 
 class Orchestrator:
-=======
-class Orchestrator(OrchestratorBase):
->>>>>>> 266c7694
+
     """Coordinate deterministic parsers, matchers and LLM fallbacks."""
 
     def __init__(self, fuse: Fuser, llm: Optional[QALLM], cfg: OrchestratorConfig) -> None:
@@ -84,7 +79,6 @@
         if not self._llm:
             return None
 
-<<<<<<< HEAD
         if candidate in registry.categories:
             return candidate
 
@@ -357,8 +351,6 @@
         return results
 
     def _llm_candidate(self, prop_id: str, text: str, prop_schema: Dict[str, Any]) -> Optional[Candidate]:
-=======
->>>>>>> 266c7694
         value_schema = self._extract_value_schema(prop_schema)
         llm_schema = {
             "type": "object",
